# Flowchart Graph Analysis

## Swimlanes and Color Legend
1. TA: Light Blue (#d9eaf7)
2. Subcontractors: Light Purple (#e6d8ea)
3. IBM WFM: Light Lavender (#e6d8f7)
4. CIO/RF: Light Cyan (#d9f7ea)
5. Decision/Approval: Light Pink (#f7d9ea)
6. WFM: Light Green (#d8eae6)
7. Demand Lead: Light Yellow (#eae6d8)
8. Default: White (#ffffff)
<<<<<<< HEAD

## Mermaid Flowchart

```mermaid
%%{init: {
  'theme': 'base',
  'themeVariables': { 
    'background': 'transparent',
    'primaryColor': '#d8eae6',
    'primaryTextColor': 'black',
    'primaryBorderColor': '#333',
    'lineColor': '#333'
  },
  'flowchart': {
    'nodeSpacing': 20,
    'rankSpacing': 30,
    'curve': 'basis'
  }
}}%%

flowchart TB
    %% Style Definitions
    classDef defaultStyle fill:white,stroke:#333,stroke-width:1px;
    classDef startStyle fill:#d8eae6,stroke:#333,stroke-width:1px,color:black;
    classDef endStyle fill:#f7d9ea,stroke:#333,stroke-width:1px,color:black;
    classDef stateStyle fill:#d8eae6,stroke:#333,stroke-width:1px,color:black;
    classDef decisionStyle fill:black,stroke:#333,stroke-width:1px,color:white;
    classDef demandLeadStyle fill:#eae6d8,stroke:#333,stroke-width:1px,color:black;
    classDef wfmStyle fill:#d8eae6,stroke:#333,stroke-width:1px,color:black;
    classDef approvalStyle fill:#f7d9ea,stroke:#333,stroke-width:1px,color:black;
    classDef cioStyle fill:#d9f7ea,stroke:#333,stroke-width:1px,color:black;
    classDef ibmStyle fill:#e6d8f7,stroke:#333,stroke-width:1px,color:black;
    classDef subStyle fill:#e6d8ea,stroke:#333,stroke-width:1px,color:black;
    classDef taStyle fill:#d9eaf7,stroke:#333,stroke-width:1px,color:black;

    %% Initial Process Nodes
    n1["Demand Plan<br/>1"]
    n2["Opportunity<br/>Evaluation<br/>2"]
    n3{"Opportunity<br/>Qualified<br/>(>25%)<br/>3"}
    n4["Mandatory &<br/>descriptive data<br/>quality check<br/>4"]
    n5{"Quality<br/>confirmed<br/>5"}
    n50["RR Role<br/>Clarification<br/>(email/slack)<br/>50"]
    n501["RR update<br/>501"]
    n51["Internal Check<br/>51"]
    nA["NC WFM<br/>Strategy<br/>A"]
    nB["Opportunity<br/>Closing Stage<br/>B"]

    %% Expert Finding Nodes
    n52{"Expert(s)<br/>Found<br/>52"}
    n520["Expert(s)<br/>Proposed<br/>520"]
    n521["Gap Analysis<br/>521"]
    n522["Staffing<br/>Recommendations<br/>522"]
    n523{"Staffing<br/>Recommendation<br/>Acceptance<br/>523"}
    n5230{"Internal<br/>Expert(s)<br/>5230"}
    n5231["Inform TA<br/>5231"]
    n5232{"Global Head of<br/>WFM approval<br/>5232"}
    n52320["Job description<br/>52320"]
    n52321["CIO/RF<br/>52321"]
    n52322{"Approved<br/>52322"}

    %% Final Process Nodes
    n52323["Internal<br/>promotion<br/>52323"]
    n52324["TA<br/>52324"]
    n523220["Experts<br/>Softbooked<br/>523220"]
    n523221["IBM WFM<br/>523221"]
    n523222{"Approved<br/>523222"}
    n523223["Assignment<br/>523223"]
    n52322210["NC hiring<br/>approval flow<br/>52322210"]
    n5232221{"Approved<br/>5232221"}
    stop(( ))

    %% Initial Flow Connections
    n1 --> n2
    n2 --> n3
    n3 -->|No| n1
    n3 -->|Yes| n4
    n4 --> n50
    n50 --> n501
    n501 --> n4
    n4 --> n5
    n5 -->|Yes| n51
    n5 -->|No| n50
    nA -.-> n51

    %% Expert Finding Flow
    n51 --> n52
    n52 -->|Yes| n520
    n52 -->|No| n521
    n520 --> n522
    n521 --> n522
    n522 --> n523
    n523 -->|No| n51

=======

## Mermaid Flowchart

```mermaid
%%{init: {
  'theme': 'base',
  'themeVariables': { 
    'background': 'transparent',
    'primaryColor': '#d8eae6',
    'primaryTextColor': 'black',
    'primaryBorderColor': '#333',
    'lineColor': '#333'
  }
}}%%

flowchart TB
    %% Style Definitions
    classDef defaultStyle fill:white,stroke:#333,stroke-width:1px;
    classDef startStyle fill:#d8eae6,stroke:#333,stroke-width:1px,color:black;
    classDef endStyle fill:#f7d9ea,stroke:#333,stroke-width:1px,color:black;
    classDef stateStyle fill:#d8eae6,stroke:#333,stroke-width:1px,color:black;
    classDef decisionStyle fill:black,stroke:#333,stroke-width:1px,color:white;
    classDef demandLeadStyle fill:#eae6d8,stroke:#333,stroke-width:1px,color:black;
    classDef wfmStyle fill:#d8eae6,stroke:#333,stroke-width:1px,color:black;
    classDef approvalStyle fill:#f7d9ea,stroke:#333,stroke-width:1px,color:black;
    classDef cioStyle fill:#d9f7ea,stroke:#333,stroke-width:1px,color:black;
    classDef ibmStyle fill:#e6d8f7,stroke:#333,stroke-width:1px,color:black;
    classDef subStyle fill:#e6d8ea,stroke:#333,stroke-width:1px,color:black;
    classDef taStyle fill:#d9eaf7,stroke:#333,stroke-width:1px,color:black;

    %% Initial Process Nodes
    n1["Demand Plan<br/>1"]
    n2["Opportunity<br/>Evaluation<br/>2"]
    n3{"Opportunity<br/>Qualified<br/>(>25%)<br/>3"}
    n4["Mandatory &<br/>descriptive data<br/>quality check<br/>4"]
    n5{"Quality<br/>confirmed<br/>5"}
    n50["RR Role<br/>Clarification<br/>(email/slack)<br/>50"]
    n501["RR update<br/>501"]
    n51["Internal Check<br/>51"]
    nA["NC WFM<br/>Strategy<br/>A"]
    nB["Opportunity<br/>Closing Stage<br/>B"]

    %% Expert Finding Nodes
    n52{"Expert(s)<br/>Found<br/>52"}
    n520["Expert(s)<br/>Proposed<br/>520"]
    n521["Gap Analysis<br/>521"]
    n522["Staffing<br/>Recommendations<br/>522"]
    n523{"Staffing<br/>Recommendation<br/>Acceptance<br/>523"}
    n5230{"Internal<br/>Expert(s)<br/>5230"}
    n5231["Inform TA<br/>5231"]
    n5232{"Global Head of<br/>WFM approval<br/>5232"}
    n52320["Job description<br/>52320"]
    n52321["CIO/RF<br/>52321"]
    n52322{"Approved<br/>52322"}

    %% Final Process Nodes
    n52323["Internal<br/>promotion<br/>52323"]
    n52324["TA<br/>52324"]
    n523220["Experts<br/>Softbooked<br/>523220"]
    n523221["IBM WFM<br/>523221"]
    n523222{"Approved<br/>523222"}
    n523223["Assignment<br/>523223"]
    n52322210["NC hiring<br/>approval flow<br/>52322210"]
    n5232221{"Approved<br/>5232221"}
    stop(( ))

    %% Initial Flow Connections
    n1 --> n2
    n2 --> n3
    n3 -->|No| n1
    n3 -->|Yes| n4
    n4 --> n50
    n50 --> n501
    n501 --> n4
    n4 --> n5
    n5 -->|Yes| n51
    n5 -->|No| n50
    nA -.-> n51

    %% Expert Finding Flow
    n51 --> n52
    n52 -->|Yes| n520
    n52 -->|No| n521
    n520 --> n522
    n521 --> n522
    n522 --> n523
    n523 -->|No| n51

>>>>>>> bf3d19a1
    %% Approval Chain
    n523 -->|Yes| n5230
    n5230 -->|No| n5231
    n5231 --> n5232
    n5232 -->|Yes| n5230
    n5230 -->|Yes| n52320
    n52320 --> n52321
    n52321 --> n52322

    %% Final Paths
    n52320 --> n52323
    n52323 --> n52324
    n52324 --> n523220
    n523220 --> n523223
    n523223 --> stop
    n52322 -->|Yes| n523220
    n52322 -->|No| n523221
    n523221 --> n523222
    n523222 -->|Yes| n523220
    n523222 -->|No| n52322210
    n52322210 --> n52324
    n5232221 -->|Yes| n523220
    n5232221 -->|No| n52322210
    nB -.-> n523223

    %% Apply Styles
    class n1,n50,n501 demandLeadStyle;
    class n2,n4,n51,n520,n521,n522,n5231,n52320,n523223 wfmStyle;
    class n52321 cioStyle;
    class n52323,n52324 taStyle;
    class n523220 subStyle;
    class n523221 ibmStyle;
    class n3,n5,n52,n523,n5230,n5232,n52322,n523222,n5232221 decisionStyle;
    class n52322210 approvalStyle;
    class stop endStyle;
    class nA,nB defaultStyle;

    %% Layout Hints
<<<<<<< HEAD
=======
    %% These invisible edges help with layout
>>>>>>> bf3d19a1
    n1 ~~~ n2 ~~~ n3
    n50 ~~~ n501 ~~~ n4
    n520 ~~~ n521 ~~~ n522
    n52323 ~~~ n52324 ~~~ n523220
    n523221 ~~~ n523222 ~~~ n523223
<<<<<<< HEAD
    n52320 ~~~ n52321 ~~~ n52322
    n5230 ~~~ n5231 ~~~ n5232
=======
>>>>>>> bf3d19a1
```

## Node Details

```yaml
Node ID: 1
Text: Demand Plan
Swimlane: Demand Lead
Type: start
Input Branches: []
Output Branches: [(501, "")]
```

```yaml
Node ID: 2
Text: Opportunity Evaluation
Swimlane: WFM
Type: start
Input Branches: []
Output Branches: [(3, "")]
```

```yaml
Node ID: 3
Text: Opportunity Qualified (>25%)
Swimlane: WFM
Type: decision
Input Branches: [(2, "")]
Output Branches: [(4, "Yes"), (1, "No")]
```

```yaml
Node ID: 4
Text: Mandatory & descriptive data quality check
Swimlane: WFM
Type: state
Input Branches: [(3, "Yes"), (50, "")]
Output Branches: [(5, "")]
```

```yaml
Node ID: 5
Text: Quality confirmed
Swimlane: WFM
Type: decision
Input Branches: [(4, "")]
Output Branches: [(51, "Yes"), (50, "No")]
```

```yaml
Node ID: 50
Text: RR Role Clarification (email/slack)
Swimlane: Demand Lead
Type: state
Input Branches: [(501, ""), (5, "No")]
Output Branches: [(4, "")]
```

```yaml
Node ID: 501
Text: RR update
Swimlane: Demand Lead
Type: state
Input Branches: [(1, "")]
Output Branches: [(50, "")]
```

```yaml
Node ID: 51
Text: Internal Check
Swimlane: WFM
Type: state
Input Branches: [(5, "Yes"), (A, "dotted")]
Output Branches: [(52, "")]
```

```yaml
Node ID: 52
Text: Expert(s) Found
Swimlane: WFM
Type: decision
Input Branches: [(51, "")]
Output Branches: [(520, "Yes"), (521, "No")]
```

```yaml
Node ID: 520
Text: Expert(s) Proposed
Swimlane: WFM
Type: state
Input Branches: [(52, "Yes")]
Output Branches: [(522, "")]
```

```yaml
Node ID: 521
Text: Gap Analysis
Swimlane: WFM
Type: state
Input Branches: [(52, "No")]
Output Branches: [(522, "")]
```

```yaml
Node ID: 522
Text: Staffing Recommendations
Swimlane: WFM
Type: state
Input Branches: [(520, ""), (521, "")]
Output Branches: [(523, "")]
```

```yaml
Node ID: 523
Text: Staffing Recommendation Acceptance
Swimlane: Decision/Approval
Type: decision
Input Branches: [(522, "")]
Output Branches: [(5230, "Yes"), (51, "No")]
```

```yaml
Node ID: 5230
Text: Internal Expert(s)
Swimlane: Decision/Approval
Type: decision
Input Branches: [(523, "Yes"), (5232, "Yes")]
Output Branches: [(5231, "No"), (52320, "Yes")]
```

```yaml
Node ID: 5231
Text: Inform TA
Swimlane: WFM
Type: state
Input Branches: [(5230, "No")]
Output Branches: [(5232, "")]
```

```yaml
Node ID: 5232
Text: Global Head of WFM approval
Swimlane: Decision/Approval
Type: decision
Input Branches: [(5231, "")]
Output Branches: [(5230, "Yes"), (5231, "No")]
```

```yaml
Node ID: 52320
Text: Job description
Swimlane: WFM
Type: state
Input Branches: [(5230, "Yes")]
Output Branches: [(52321, ""), (52323, "")]
```

```yaml
Node ID: 52321
Text: CIO/RF
Swimlane: CIO/RF
Type: state
Input Branches: [(52320, "")]
Output Branches: [(52322, "")]
```

```yaml
Node ID: 52322
Text: Approved
Swimlane: Decision/Approval
Type: decision
Input Branches: [(52321, "")]
Output Branches: [(523220, "Yes"), (523221, "No")]
```

```yaml
Node ID: 52323
Text: Internal promotion
Swimlane: TA
Type: state
Input Branches: [(52320, "")]
Output Branches: [(52324, "")]
```

```yaml
Node ID: 52324
Text: TA
Swimlane: TA
Type: state
Input Branches: [(52323, ""), (52322210, "")]
Output Branches: [(523220, "")]
```

```yaml
Node ID: 523220
Text: Experts Softbooked
Swimlane: Subcontractors
Type: state
Input Branches: [(52324, ""), (52322, "Yes"), (523222, "Yes"), (5232221, "Yes")]
Output Branches: [(523223, "")]
```

```yaml
Node ID: 523221
Text: IBM WFM
Swimlane: IBM WFM
Type: state
Input Branches: [(52322, "No")]
Output Branches: [(523222, "")]
```

```yaml
Node ID: 523222
Text: Approved
Swimlane: Decision/Approval
Type: decision
Input Branches: [(523221, "")]
Output Branches: [(523220, "Yes"), (52322210, "No")]
```

```yaml
Node ID: 523223
Text: Assignment
Swimlane: WFM
Type: end_state
Input Branches: [(523220, ""), (B, "dotted")]
Output Branches: [(stop, "")]
```

```yaml
Node ID: 52322210
Text: NC hiring approval flow
Swimlane: Decision/Approval
Type: state
Input Branches: [(523222, "No"), (5232221, "No")]
Output Branches: [(52324, "")]
```

```yaml
Node ID: 5232221
Text: Approved
Swimlane: Decision/Approval
Type: decision
Input Branches: []
Output Branches: [(523220, "Yes"), (52322210, "No")]
```

```yaml
Node ID: A
Text: NC WFM Strategy
Swimlane: Default
Type: state
Input Branches: []
Output Branches: [(51, "dotted")]
```

```yaml
Node ID: B
Text: Opportunity Closing Stage
Swimlane: Default
Type: state
Input Branches: []
Output Branches: [(523223, "dotted")]
```

```yaml
Node ID: stop
Text: ""
Swimlane: Default
Type: end_state
Input Branches: [(523223, "")]
<<<<<<< HEAD
Output Branches: []
```

## Certinia Implementation

### Normal Implementation

This implementation follows the current workflow structure while utilizing Certinia's features to automate and track the process.

#### Key Certinia Components Used:
- **Projects** - For tracking opportunity evaluations
- **Billing Accounts** - For resource planning
- **Milestones** - For tracking key approvals
- **Tasks** - For tracking activities within each stage
- **Approvals** - For multi-stage approval processes
- **Resources** - For managing and assigning experts
- **Timesheets** - For tracking time spent on activities

```mermaid
%%{init: {
  'theme': 'base',
  'themeVariables': { 
    'background': 'transparent',
    'primaryColor': '#d9eef7',
    'primaryTextColor': 'black',
    'primaryBorderColor': '#333',
    'lineColor': '#333'
  },
  'flowchart': {
    'nodeSpacing': 20,
    'rankSpacing': 30,
    'curve': 'basis'
  }
}}%%

flowchart TB
    %% Style Definitions
    classDef defaultStyle fill:#d9eef7,stroke:#333,stroke-width:1px,color:black;
    classDef decisionStyle fill:black,stroke:#333,stroke-width:1px,color:white;
    classDef endStyle fill:#d9eef7,stroke:#333,stroke-width:1px,color:black;

    %% Initial Process Nodes
    n1["Demand Plan<br/>(Project)"]
    n2["Opportunity<br/>Evaluation<br/>(Project Task)"]
    n3{"Opportunity<br/>Qualified<br/>(>25%)<br/>(Decision)"}
    n4["Data Quality<br/>Check<br/>(Task)"]
    n5{"Quality<br/>confirmed<br/>(Decision)"}
    n50["Role<br/>Clarification<br/>(Task)"]
    n501["RR update<br/>(Task)"]
    n51["Internal Check<br/>(Task)"]
    nA["WFM Strategy<br/>(Reference)"]

    %% Expert Finding Nodes
    n52{"Experts<br/>Found<br/>(Decision)"}
    n520["Experts<br/>Proposed<br/>(Task)"]
    n521["Gap Analysis<br/>(Task)"]
    n522["Staffing<br/>Recommendations<br/>(Task)"]
    n523{"Recommendation<br/>Acceptance<br/>(Approval)"}
    n5230{"Internal<br/>Experts<br/>(Decision)"}
    n5231["Inform TA<br/>(Notification)"]
    n5232{"WFM Approval<br/>(Approval)"}
    n52320["Job<br/>Description<br/>(Document)"]
    n52321["CIO/RF<br/>Review<br/>(Task)"]
    n52322{"Approved<br/>(Approval)"}

    %% Final Process Nodes
    n52323["Internal<br/>Promotion<br/>(Task)"]
    n52324["TA Process<br/>(Task)"]
    n523220["Experts<br/>Softbooked<br/>(Resources)"]
    n523221["External<br/>WFM<br/>(Task)"]
    n523222{"Approved<br/>(Approval)"}
    n523223["Assignment<br/>(Resource<br/>Assignment)"]
    n52322210["Hiring<br/>Approval<br/>(Approval)"]
    n5232221{"Final<br/>Approval<br/>(Approval)"}
    stop["Project<br/>Complete"]

    %% Initial Flow Connections
    n1 --> n2
    n2 --> n3
    n3 -->|No| n1
    n3 -->|Yes| n4
    n4 --> n5
    n5 -->|No| n50
    n50 --> n501
    n501 --> n4
    n5 -->|Yes| n51
    nA -.-> n51

    %% Expert Finding Flow
    n51 --> n52
    n52 -->|Yes| n520
    n52 -->|No| n521
    n520 --> n522
    n521 --> n522
    n522 --> n523
    n523 -->|No| n51

    %% Approval Chain
    n523 -->|Yes| n5230
    n5230 -->|No| n5231
    n5231 --> n5232
    n5232 -->|Yes| n5230
    n5230 -->|Yes| n52320
    n52320 --> n52321
    n52321 --> n52322

    %% Final Paths
    n52320 --> n52323
    n52323 --> n52324
    n52324 --> n523220
    n523220 --> n523223
    n523223 --> stop
    n52322 -->|Yes| n523220
    n52322 -->|No| n523221
    n523221 --> n523222
    n523222 -->|Yes| n523220
    n523222 -->|No| n52322210
    n52322210 --> n52324
    n5232221 -->|Yes| n523220
    n5232221 -->|No| n52322210

    %% Apply Styles
    class n1,n2,n4,n50,n501,n51,n520,n521,n522,n5231,n52320,n52323,n52324,n523220,n523221,n523223,n52322210,nA,stop defaultStyle;
    class n3,n5,n52,n523,n5230,n5232,n52322,n523222,n5232221 decisionStyle;
    class n52321 defaultStyle;
```

### Optimized Implementation

This optimized implementation streamlines the workflow by:
- Reducing approval stages
- Automating notifications and updates
- Implementing parallel processes where possible
- Using predefined templates and checklists

#### Key Optimizations:
- Automated data quality validation
- Streamlined approval flows
- Parallel processing of internal and external resource checks
- Predefined resource pools for faster staffing
- Direct integration with talent management systems

```mermaid
%%{init: {
  'theme': 'base',
  'themeVariables': { 
    'background': 'transparent',
    'primaryColor': '#d9eef7',
    'primaryTextColor': 'black',
    'primaryBorderColor': '#333',
    'lineColor': '#333'
  },
  'flowchart': {
    'nodeSpacing': 20,
    'rankSpacing': 30,
    'curve': 'basis'
  }
}}%%

flowchart TB
    %% Style Definitions
    classDef defaultStyle fill:#d9eef7,stroke:#333,stroke-width:1px,color:black;
    classDef decisionStyle fill:black,stroke:#333,stroke-width:1px,color:white;
    classDef endStyle fill:#d9eef7,stroke:#333,stroke-width:1px,color:black;

    %% Initial Process Nodes
    n1["Demand Plan<br/>(Project)"]
    n2["Opportunity<br/>Evaluation<br/>(Automated)"]
    n3{"Opportunity<br/>Qualified<br/>(>25%)<br/>(Auto-Decision)"}
    n4["Data Quality<br/>(Auto-Validated)"]
    n5{"Quality<br/>Check<br/>(Auto-Decision)"}
    n51["Resource<br/>Assessment<br/>(Task)"]

    %% Expert Finding Nodes - Streamlined
    n52{"Resource<br/>Available<br/>(Decision)"}
    n520["Internal<br/>Resources<br/>(Auto-Check)"]
    n521["External<br/>Resources<br/>(Parallel Check)"]
    n522["Consolidated<br/>Staffing Plan<br/>(Auto-Generated)"]
    n523{"Approval<br/>(Single Stage)"}

    %% Final Process - Simplified
    n5230["Resource<br/>Assignment<br/>(Auto-Generated)"]
    n5231{"Final<br/>Approval<br/>(Single Stage)"}
    n5232["Project<br/>Setup<br/>(Automated)"]
    stop["Project<br/>Complete"]

    %% Streamlined Flow
    n1 --> n2
    n2 --> n3
    n3 -->|No| n1
    n3 -->|Yes| n4
    n4 --> n5
    n5 -->|No| n1
    n5 -->|Yes| n51
    
    %% Parallel Resource Assessment
    n51 --> n52
    n52 -->|Yes| n520
    n52 -->|No| n521
    n520 --> n522
    n521 --> n522
    n522 --> n523
    
    %% Simplified Approval and Assignment
    n523 -->|Yes| n5230
    n523 -->|No| n51
    n5230 --> n5231
    n5231 -->|Yes| n5232
    n5231 -->|No| n51
    n5232 --> stop

    %% Apply Styles
    class n1,n2,n4,n51,n520,n521,n522,n5230,n5232,stop defaultStyle;
    class n3,n5,n52,n523,n5231 decisionStyle;
```
=======
Output Branches: []
>>>>>>> bf3d19a1
<|MERGE_RESOLUTION|>--- conflicted
+++ resolved
@@ -9,7 +9,15 @@
 6. WFM: Light Green (#d8eae6)
 7. Demand Lead: Light Yellow (#eae6d8)
 8. Default: White (#ffffff)
-<<<<<<< HEAD
+## Swimlanes and Color Legend
+1. TA: Light Blue (#d9eaf7)
+2. Subcontractors: Light Purple (#e6d8ea)
+3. IBM WFM: Light Lavender (#e6d8f7)
+4. CIO/RF: Light Cyan (#d9f7ea)
+5. Decision/Approval: Light Pink (#f7d9ea)
+6. WFM: Light Green (#d8eae6)
+7. Demand Lead: Light Yellow (#eae6d8)
+8. Default: White (#ffffff)
 
 ## Mermaid Flowchart
 
@@ -42,6 +50,8 @@
     classDef approvalStyle fill:#f7d9ea,stroke:#333,stroke-width:1px,color:black;
     classDef cioStyle fill:#d9f7ea,stroke:#333,stroke-width:1px,color:black;
     classDef ibmStyle fill:#e6d8f7,stroke:#333,stroke-width:1px,color:black;
+    classDef cioStyle fill:#d9f7ea,stroke:#333,stroke-width:1px,color:black;
+    classDef ibmStyle fill:#e6d8f7,stroke:#333,stroke-width:1px,color:black;
     classDef subStyle fill:#e6d8ea,stroke:#333,stroke-width:1px,color:black;
     classDef taStyle fill:#d9eaf7,stroke:#333,stroke-width:1px,color:black;
 
@@ -103,96 +113,6 @@
     n522 --> n523
     n523 -->|No| n51
 
-=======
-
-## Mermaid Flowchart
-
-```mermaid
-%%{init: {
-  'theme': 'base',
-  'themeVariables': { 
-    'background': 'transparent',
-    'primaryColor': '#d8eae6',
-    'primaryTextColor': 'black',
-    'primaryBorderColor': '#333',
-    'lineColor': '#333'
-  }
-}}%%
-
-flowchart TB
-    %% Style Definitions
-    classDef defaultStyle fill:white,stroke:#333,stroke-width:1px;
-    classDef startStyle fill:#d8eae6,stroke:#333,stroke-width:1px,color:black;
-    classDef endStyle fill:#f7d9ea,stroke:#333,stroke-width:1px,color:black;
-    classDef stateStyle fill:#d8eae6,stroke:#333,stroke-width:1px,color:black;
-    classDef decisionStyle fill:black,stroke:#333,stroke-width:1px,color:white;
-    classDef demandLeadStyle fill:#eae6d8,stroke:#333,stroke-width:1px,color:black;
-    classDef wfmStyle fill:#d8eae6,stroke:#333,stroke-width:1px,color:black;
-    classDef approvalStyle fill:#f7d9ea,stroke:#333,stroke-width:1px,color:black;
-    classDef cioStyle fill:#d9f7ea,stroke:#333,stroke-width:1px,color:black;
-    classDef ibmStyle fill:#e6d8f7,stroke:#333,stroke-width:1px,color:black;
-    classDef subStyle fill:#e6d8ea,stroke:#333,stroke-width:1px,color:black;
-    classDef taStyle fill:#d9eaf7,stroke:#333,stroke-width:1px,color:black;
-
-    %% Initial Process Nodes
-    n1["Demand Plan<br/>1"]
-    n2["Opportunity<br/>Evaluation<br/>2"]
-    n3{"Opportunity<br/>Qualified<br/>(>25%)<br/>3"}
-    n4["Mandatory &<br/>descriptive data<br/>quality check<br/>4"]
-    n5{"Quality<br/>confirmed<br/>5"}
-    n50["RR Role<br/>Clarification<br/>(email/slack)<br/>50"]
-    n501["RR update<br/>501"]
-    n51["Internal Check<br/>51"]
-    nA["NC WFM<br/>Strategy<br/>A"]
-    nB["Opportunity<br/>Closing Stage<br/>B"]
-
-    %% Expert Finding Nodes
-    n52{"Expert(s)<br/>Found<br/>52"}
-    n520["Expert(s)<br/>Proposed<br/>520"]
-    n521["Gap Analysis<br/>521"]
-    n522["Staffing<br/>Recommendations<br/>522"]
-    n523{"Staffing<br/>Recommendation<br/>Acceptance<br/>523"}
-    n5230{"Internal<br/>Expert(s)<br/>5230"}
-    n5231["Inform TA<br/>5231"]
-    n5232{"Global Head of<br/>WFM approval<br/>5232"}
-    n52320["Job description<br/>52320"]
-    n52321["CIO/RF<br/>52321"]
-    n52322{"Approved<br/>52322"}
-
-    %% Final Process Nodes
-    n52323["Internal<br/>promotion<br/>52323"]
-    n52324["TA<br/>52324"]
-    n523220["Experts<br/>Softbooked<br/>523220"]
-    n523221["IBM WFM<br/>523221"]
-    n523222{"Approved<br/>523222"}
-    n523223["Assignment<br/>523223"]
-    n52322210["NC hiring<br/>approval flow<br/>52322210"]
-    n5232221{"Approved<br/>5232221"}
-    stop(( ))
-
-    %% Initial Flow Connections
-    n1 --> n2
-    n2 --> n3
-    n3 -->|No| n1
-    n3 -->|Yes| n4
-    n4 --> n50
-    n50 --> n501
-    n501 --> n4
-    n4 --> n5
-    n5 -->|Yes| n51
-    n5 -->|No| n50
-    nA -.-> n51
-
-    %% Expert Finding Flow
-    n51 --> n52
-    n52 -->|Yes| n520
-    n52 -->|No| n521
-    n520 --> n522
-    n521 --> n522
-    n522 --> n523
-    n523 -->|No| n51
-
->>>>>>> bf3d19a1
     %% Approval Chain
     n523 -->|Yes| n5230
     n5230 -->|No| n5231
@@ -231,20 +151,13 @@
     class nA,nB defaultStyle;
 
     %% Layout Hints
-<<<<<<< HEAD
-=======
-    %% These invisible edges help with layout
->>>>>>> bf3d19a1
     n1 ~~~ n2 ~~~ n3
     n50 ~~~ n501 ~~~ n4
     n520 ~~~ n521 ~~~ n522
     n52323 ~~~ n52324 ~~~ n523220
     n523221 ~~~ n523222 ~~~ n523223
-<<<<<<< HEAD
     n52320 ~~~ n52321 ~~~ n52322
     n5230 ~~~ n5231 ~~~ n5232
-=======
->>>>>>> bf3d19a1
 ```
 
 ## Node Details
@@ -516,7 +429,6 @@
 Swimlane: Default
 Type: end_state
 Input Branches: [(523223, "")]
-<<<<<<< HEAD
 Output Branches: []
 ```
 
@@ -731,7 +643,4 @@
     %% Apply Styles
     class n1,n2,n4,n51,n520,n521,n522,n5230,n5232,stop defaultStyle;
     class n3,n5,n52,n523,n5231 decisionStyle;
-```
-=======
-Output Branches: []
->>>>>>> bf3d19a1
+```